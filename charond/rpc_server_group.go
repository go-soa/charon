--- conflicted
+++ resolved
@@ -11,39 +11,22 @@
 
 // CreateGroup implements charon.RPCServer interface.
 func (rs *rpcServer) CreateGroup(ctx context.Context, req *charon.CreateGroupRequest) (*charon.CreateGroupResponse, error) {
-<<<<<<< HEAD
 	actor, err := rs.retrieveActor(ctx)
-=======
-	token, err := rs.token(ctx)
->>>>>>> d1e008c7
 	if err != nil {
 		return nil, err
 	}
 
-<<<<<<< HEAD
-	group, err := rs.repository.group.Create(req.Name, req.Description, actor.user.ID)
-=======
-	actor, _, permissions, err := rs.retrieveActor(ctx, token)
-	if err != nil {
-		return nil, err
-	}
-
-	if !permissions.Contains(charon.GroupCanCreate) {
+	if !actor.permissions.Contains(charon.GroupCanCreate) {
 		return nil, grpc.Errorf(codes.PermissionDenied, "charond: actor do not have permission: %s", charon.GroupCanCreate.String())
 	}
 
-	entity, err := rs.repository.group.Create(actor.ID, req.Name, req.Description)
->>>>>>> d1e008c7
+	entity, err := rs.repository.group.Create(actor.user.ID, req.Name, req.Description)
 	if err != nil {
 		return nil, err
 	}
 
 	return &charon.CreateGroupResponse{
-<<<<<<< HEAD
-		Group: group.Message(),
-=======
 		Group: entity.Message(),
->>>>>>> d1e008c7
 	}, nil
 }
 
